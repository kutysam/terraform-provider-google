--- conflicted
+++ resolved
@@ -1,4 +1,3 @@
-<<<<<<< HEAD
 ## 2.0.0 (Unreleased)
 
 BACKWARDS INCOMPATIBILITIES:
@@ -11,12 +10,7 @@
 
 BUG FIXES:
 
-
-## 1.19.1 (Unreleased)
-=======
-## 1.19.2 (Unreleased)
 ## 1.19.1 (October 12, 2018)
->>>>>>> e64502a0
 
 BUG FIXES:
 
